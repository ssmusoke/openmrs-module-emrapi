--- conflicted
+++ resolved
@@ -42,11 +42,8 @@
         <calculationModuleVersion>1.0</calculationModuleVersion>
         <providermanagementModuleVersion>1.1.3</providermanagementModuleVersion>
         <metadatasharingVersion>1.1.8</metadatasharingVersion>
-<<<<<<< HEAD
         <eventVersion>2.1</eventVersion>
-=======
         <webservicesRestModuleVersion>2.1.1-SNAPSHOT</webservicesRestModuleVersion>
->>>>>>> 336defe3
     </properties>
 
     <dependencies>
