--- conflicted
+++ resolved
@@ -11,6 +11,10 @@
     <packaging>jar</packaging>
     <name>EMR API Module API 1.10</name>
     <description>API project for EMRAPI</description>
+
+    <properties>
+        <openMRSVersion>1.10.0</openMRSVersion>
+    </properties>
 
     <dependencies>
         <dependency>
@@ -28,29 +32,20 @@
         <dependency>
             <groupId>org.openmrs.api</groupId>
             <artifactId>openmrs-api</artifactId>
-<<<<<<< HEAD
-=======
-            <version>1.10.0</version>
->>>>>>> 7fe000a1
+            <version>${openMRSVersion}</version>
         </dependency>
 
         <dependency>
             <groupId>org.openmrs.api</groupId>
             <artifactId>openmrs-api</artifactId>
-            <type>test-jar</type>
-<<<<<<< HEAD
-=======
-            <version>1.10.0</version>
->>>>>>> 7fe000a1
+            <type>test-jar</type>            
+            <version>${openMRSVersion}</version>
         </dependency>
 
         <dependency>
             <groupId>org.openmrs.test</groupId>
             <artifactId>openmrs-test</artifactId>
-<<<<<<< HEAD
-=======
-            <version>1.10.0</version>
->>>>>>> 7fe000a1
+            <version>${openMRSVersion}</version>
             <type>pom</type>
         </dependency>
 
