--- conflicted
+++ resolved
@@ -328,18 +328,10 @@
             <list merge="true">
                 <value>${project.parent.groupId}.${project.parent.artifactId}.event.ApplicationEventService</value>
                 <ref local="applicationEventService"/>
-<<<<<<< HEAD
-
-=======
->>>>>>> 62f904f3
-            </list>
-        </property>
-    </bean>
-
-<<<<<<< HEAD
-=======
-
->>>>>>> 62f904f3
+            </list>
+        </property>
+    </bean>
+
     <bean parent="serviceContext">
         <property name="moduleService">
             <list merge="true">
@@ -349,8 +341,6 @@
         </property>
     </bean>
 
-<<<<<<< HEAD
-=======
     <bean parent="serviceContext">
         <property name="moduleService">
             <list merge="true">
@@ -360,7 +350,6 @@
         </property>
     </bean>
 
->>>>>>> 62f904f3
     <bean id="emrEncounterDAO" class="${project.parent.groupId}.${project.parent.artifactId}.db.HibernateEmrEncounterDAO">
         <property name="sessionFactory">
             <ref bean="sessionFactory"/>
