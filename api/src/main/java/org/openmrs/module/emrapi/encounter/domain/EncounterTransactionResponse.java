--- conflicted
+++ resolved
@@ -15,10 +15,7 @@
 
 import org.openmrs.module.emrapi.encounter.ObservationData;
 
-<<<<<<< HEAD
-=======
 import java.util.ArrayList;
->>>>>>> 62f904f3
 import java.util.List;
 
 public class EncounterTransactionResponse {
@@ -27,11 +24,7 @@
     private String encounterUuid;
     private String status;
     private String errorMessage;
-<<<<<<< HEAD
-    private List<ObservationData> observations;
-=======
     private List<ObservationData> observations = new ArrayList<ObservationData>();
->>>>>>> 62f904f3
 
     public EncounterTransactionResponse() {
     }
