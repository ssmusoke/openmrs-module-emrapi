<?xml version="1.0" encoding="UTF-8"?>

<module configVersion="1.2">

    <!-- Module Properties -->
    <id>${project.parent.artifactId}</id>
    <name>${project.parent.name}</name>
    <version>${project.parent.version}</version>
    <package>${project.parent.groupId}.${project.parent.artifactId}</package>
    <author>OpenMRS</author>
    <description>
        ${project.parent.description}
    </description>
    <updateURL>https://modules.openmrs.org/modules/download/${project.parent.artifactId}/update.rdf</updateURL>
    <require_version>1.9.3</require_version> <!-- TRUNK-3751 prevents saying ${openmrsCoreVersion} -->
    <!-- / Module Properties -->


    <!-- Required Modules -->
    <require_modules>
        <require_module version="${reportingModuleVersion}">org.openmrs.module.reporting</require_module>
        <require_module version="${providermanagementModuleVersion}">org.openmrs.module.providermanagement</require_module>
        <require_module version="${metadatasharingVersion}">org.openmrs.module.metadatasharing</require_module>
<<<<<<< HEAD
        <require_module version="${eventVersion}">org.openmrs.event</require_module>
=======
        <require_module version="${webservicesRestModuleVersion}">org.openmrs.module.webservices.rest</require_module>

>>>>>>> 336defe3
    </require_modules>
    <!-- / Required Modules -->

    <!-- Module Activator -->
    <activator>${project.parent.groupId}.${project.parent.artifactId}.EmrApiActivator</activator>


    <!-- Maps hibernate files, if present -->
    <mappingFiles>
        Printer.hbm.xml
    </mappingFiles>

    <!-- Internationalization -->
    <!-- All message codes should start with ${project.parent.artifactId}. -->
    <messages>
        <lang>en</lang>
        <file>messages.properties</file>
    </messages>
    <messages>
        <lang>fr</lang>
        <file>messages_fr.properties</file>
    </messages>
    <!-- /Internationalization -->

    <globalProperty>
        <property>emr.unknownLocation</property>
        <defaultValue></defaultValue>
        <description>
            UUID of the Location that represents an Unknown Location
        </description>
    </globalProperty>

    <globalProperty>
        <property>emr.unknownProvider</property>
        <defaultValue></defaultValue>
        <description>
            UUID of the Provider that represents an Unknown Provider
        </description>
    </globalProperty>

    <globalProperty>
        <property>emr.admissionEncounterType</property>
        <defaultValue></defaultValue>
        <description>
            UUID of the encounter type for admitting a patient
        </description>
    </globalProperty>

    <globalProperty>
        <property>emr.exitFromInpatientEncounterType</property>
        <defaultValue></defaultValue>
        <description>
            UUID of the encounter type for exiting a patient from inpatient care
        </description>
    </globalProperty>

    <globalProperty>
        <property>emr.transferWithinHospitalEncounterType</property>
        <defaultValue></defaultValue>
        <description>
            UUID of the encounter type for transferring a patient within the hospital
        </description>
    </globalProperty>

    <globalProperty>
        <property>emr.primaryIdentifierType</property>
        <defaultValue></defaultValue>
        <description>
            Primary identifier type for looking up patients, generating barcodes, etc
        </description>
    </globalProperty>

    <globalProperty>
        <property>emr.atFacilityVisitType</property>
        <defaultValue></defaultValue>
        <description>
            UUID of the VisitType that we use for newly-created visits
        </description>
    </globalProperty>

    <globalProperty>
        <property>emr.admissionForm</property>
        <defaultValue></defaultValue>
        <description>
            UUID of the Admission Form (not required)
        </description>
    </globalProperty>

    <globalProperty>
        <property>emr.transferWithinHospitalForm</property>
        <defaultValue></defaultValue>
        <description>
            UUID of the Transfer Form (not required)
        </description>
    </globalProperty>

    <globalProperty>
        <property>emr.exitFromInpatientForm</property>
        <defaultValue></defaultValue>
        <description>
            UUID of the Discharge Form (not required)
        </description>
    </globalProperty>

	<globalProperty>
		<property>emrapi.suppressedDiagnosisConcepts</property>
		<defaultValue></defaultValue>
		<description>
			UUIDs or mappings of suppressed diagnosis concepts
		</description>
	</globalProperty>

	<globalProperty>
		<property>emrapi.nonDiagnosisConceptSets</property>
		<defaultValue></defaultValue>
		<description>
			UUIDs or mapping of non diagnosis concept sets
		</description>
	</globalProperty>

    <globalProperty>
        <property>emrapi.lastViewedPatientSizeLimit</property>
        <defaultValue>50</defaultValue>
        <description>
            Specifies the system wide number of patients to store as last viewed for a single user,
            defaults to 50 if not specified
        </description>
    </globalProperty>

</module>
<|MERGE_RESOLUTION|>--- conflicted
+++ resolved
@@ -21,12 +21,9 @@
         <require_module version="${reportingModuleVersion}">org.openmrs.module.reporting</require_module>
         <require_module version="${providermanagementModuleVersion}">org.openmrs.module.providermanagement</require_module>
         <require_module version="${metadatasharingVersion}">org.openmrs.module.metadatasharing</require_module>
-<<<<<<< HEAD
         <require_module version="${eventVersion}">org.openmrs.event</require_module>
-=======
         <require_module version="${webservicesRestModuleVersion}">org.openmrs.module.webservices.rest</require_module>
 
->>>>>>> 336defe3
     </require_modules>
     <!-- / Required Modules -->
 
